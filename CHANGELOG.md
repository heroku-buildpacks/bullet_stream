--- conflicted
+++ resolved
@@ -2,13 +2,10 @@
 
 ## Unreleased
 
-<<<<<<< HEAD
-- Change: global::print::sub_start_timer()` now returns a new type `GlobalTimer` that implements the same interface cancel/done interface as before. (https://github.com/heroku-buildpacks/bullet_stream/pull/45)
-=======
 ## v0.11.0 2025/07/01
 
+- Change: global::print::sub_start_timer()` now returns a new type `GlobalTimer` that implements the same interface cancel/done interface as before. (https://github.com/heroku-buildpacks/bullet_stream/pull/45)
 - Change/fix: Minimum supported Rust version is now officially 1.86. Previously released, v0.10.0, used a feature stabalized in 1.86 but did not correctly update the MSRV (https://github.com/heroku-buildpacks/bullet_stream/pull/47).
->>>>>>> 485ab6a5
 
 ## v0.10.0 2025/06/09
 
